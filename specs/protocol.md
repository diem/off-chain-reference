--- conflicted
+++ resolved
@@ -103,11 +103,7 @@
 
 ### `CommandRequestObject` messages.
 
-<<<<<<< HEAD
 VASPs define and operate on shared objects, and specifically `PaymentObject`s, through commands. Those commands are sequenced through the request-response protocol. A VASP that initiates a command packages it within a `CommandRequestObject`, sends it to the other VASP, and expects a response.
-=======
-VASPs define and operate on shared objects, and specifically PaymentObjects, through commands. Those commands are sequenced through the request-response protocol. A VASP that initiates a command packages it within a `CommandRequestObject`, signs and sends it to the other VASP, and expects a response (signed by the other VASP).
->>>>>>> 5afbc410
 
 Multiple requests can be in-flight and pipelined, without the need to wait for previous ones to get a response. However, both requests and responses will be processed by VASPs in a specific order to ensure consistency (see the end of this section for details).
 
