--- conflicted
+++ resolved
@@ -64,13 +64,8 @@
     def check_account_existence(self, payment):
         ''' Checks that the actor (sub-account / sub-address) on this VASP exists. This may be either
             the recipient or the sender, since VASPs can initiate payments
-<<<<<<< HEAD
-            in both directions. If not throw a BuninessValidationFailure.
-
-=======
             in both directions. If not throw a BusinessValidationFailure.
-            
->>>>>>> 08afe7e9
+
             Can raise:
                 BusinessValidationFailure'''
 
@@ -81,17 +76,10 @@
 
 
     def validate_recipient_signature(self, payment):
-<<<<<<< HEAD
-        ''' Validates the recipient signature is correct. If there is no
-            signature or the signature is correct do nothing. Throw a
-            BuninessValidationFailure is not.
-
-=======
         ''' Validates the recipient signature is correct. Raise a
             BusinessValidationFailure is the signature is invalid
             or not present. If the signature is valid no nothing.
-            
->>>>>>> 08afe7e9
+
             Can raise:
                 BusinessValidationFailure'''
         raise NotImplementedError()
@@ -138,19 +126,13 @@
         raise NotImplementedError()
 
     def validate_kyc_signature(self, payment):
-<<<<<<< HEAD
-        ''' Validates the kyc signature is correct. If the signature is correct,
-            or there is no signature, then do nothing. Throw a
-            BuninessValidationFailure if signature verification fails.
-
-=======
         ''' Validates the kyc signature is correct. Raise a
             BusinessValidationFailure is the signature is invalid
             or not present. If the signature is valid no nothing.
-            
->>>>>>> 08afe7e9
-            Can raise:
-                BusinessValidationFailure'''
+
+            Can raise:
+                BusinessValidationFailure
+        '''
         raise NotImplementedError()
 
     def get_extended_kyc(self, payment):
