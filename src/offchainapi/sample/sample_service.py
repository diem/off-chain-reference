# Copyright (c) The Libra Core Contributors
# SPDX-License-Identifier: Apache-2.0

from ..business import BusinessContext, BusinessForceAbort, \
    BusinessValidationFailure, VASPInfo
from ..protocol import OffChainVASP
from ..libra_address import LibraAddress
from ..protocol_messages import CommandRequestObject, OffChainProtocolError, \
    OffChainException
from ..payment_logic import PaymentCommand, PaymentProcessor
from ..status_logic import Status
from ..storage import StorableFactory
from ..crypto import ComplianceKey

import json

business_config = """[
    {
        "account": "xxxxxxxx",
        "balance": 10.0,
        "entity": false,
        "kyc_data" : "{ 'name' : 'Alice' }",
        "pending_transactions" : {}
    },
    {
        "account": "2",
        "balance": 100.0,
        "entity": true,
        "kyc_data" : "{ 'name' : 'Bob' }",
        "pending_transactions" : {}
    }
]"""


class sample_vasp_info(VASPInfo):
    def __init__(self):
        peerA_addr = LibraAddress.from_bytes(b'A'*16).as_str()
        each_peer_base_url = {
            peerA_addr: 'https://peerA.com',
        }
        self.each_peer_base_url = each_peer_base_url
        self.my_key = ComplianceKey.generate()
        self.other_key = ComplianceKey.from_str(self.my_key.export_pub())

    def get_peer_base_url(self, other_addr):
        assert other_addr.as_str() in self.each_peer_base_url
        return self.each_peer_base_url[other_addr.as_str()]

    def get_peer_compliance_verification_key(self, other_addr):
        assert not self.other_key._key.has_private
        return self.other_key

    def get_peer_compliance_signature_key(self, my_addr):
        return self.my_key


class sample_business(BusinessContext):
    def __init__(self, my_addr):
        self.my_addr = my_addr
        self.accounts_db = json.loads(business_config)

    # Helper functions for the business

    def get_address(self):
        return self.my_addr.as_str()

    def get_account(self, subaddress):
        for acc in self.accounts_db:
            if acc['account'] == subaddress:
                return acc
        raise BusinessValidationFailure(f'Account {subaddress} does not exist')

    def assert_payment_for_vasp(self, payment):
        sender = payment.sender
        receiver = payment.receiver

        if sender.get_onchain_address_encoded_str() == self.get_address() or \
            receiver.get_onchain_address_encoded_str() == self.get_address():
            return
        raise BusinessValidationFailure()

    def has_sig(self, payment):
            # Checks if the payment has the signature necessary
            return 'recipient_signature' in payment.data

    # Implement the business logic interface

    def open_channel_to(self, other_vasp_info):
        return

    def close_channel_to(self, other_vasp_info):
        return

    async def check_account_existence(self, payment, ctx=None):
        self.assert_payment_for_vasp(payment)
        accounts = {acc['account'] for acc in self.accounts_db}

        if self.is_sender(payment):
            sub = LibraAddress.from_encoded_str(payment.sender.address).subaddress_bytes.decode('ascii')
            if sub in accounts:
                return
        else:
            sub = LibraAddress.from_encoded_str(payment.receiver.address).subaddress_bytes.decode('ascii')
            if sub in accounts:
                return
        raise BusinessForceAbort('Subaccount does not exist.')

    def is_sender(self, payment, ctx=None):
        self.assert_payment_for_vasp(payment)
        return payment.sender.get_onchain_address_encoded_str() == self.get_address()


    def validate_recipient_signature(self, payment, ctx=None):
        if 'recipient_signature' in payment.data:
            if payment.recipient_signature == 'VALID':
                return
            sig = payment.data.get('recipient_signature', 'Not present')
            raise BusinessValidationFailure(f'Invalid signature: {sig}')

    async def get_recipient_signature(self, payment, ctx=None):
        return 'VALID'

    def get_my_role(self, payment):
        my_role = ['receiver', 'sender'][self.is_sender(payment)]
        return my_role

    def get_other_role(self, payment):
        other_role = ['sender', 'receiver'][self.is_sender(payment)]
        return other_role

    async def next_kyc_to_provide(self, payment, ctx=None):
        my_role = self.get_my_role(payment)
        other_role = self.get_other_role(payment)

        subaddress = payment.data[my_role].address

        sub = LibraAddress.from_encoded_str(subaddress).subaddress_bytes.decode('ascii')
        account = self.get_account(sub)

        if account['entity']:
            return { Status.needs_kyc_data }

        to_provide = set()

        if payment.data[other_role].status.as_status() == Status.needs_kyc_data:
                to_provide.add(Status.needs_kyc_data)

        if payment.data[other_role].status.as_status() == Status.needs_recipient_signature:
                if my_role == 'receiver':
                    to_provide.add(Status.needs_recipient_signature)

        return to_provide


    async def next_kyc_level_to_request(self, payment, ctx=None):
        my_role = self.get_my_role(payment)
        other_role = self.get_other_role(payment)
        subaddress = payment.data[my_role].address

        sub = LibraAddress.from_encoded_str(subaddress).subaddress_bytes.decode('ascii')
        account = self.get_account(sub)

        if account['entity']:
            # Put the money aside for this payment ...
            return Status.none

        if 'kyc_data' not in payment.data[other_role].data:
            return Status.needs_kyc_data

        if 'recipient_signature' not in payment.data and my_role == 'sender':
            return Status.needs_recipient_signature

        return payment.data[my_role].status.as_status()

    async def get_extended_kyc(self, payment, ctx=None):
        ''' Gets the extended KYC information for this payment.

            Can raise:
                   BusinessNotAuthorized.
        '''
        my_role = self.get_my_role(payment)
        subaddress = payment.data[my_role].address

        sub = LibraAddress.from_encoded_str(subaddress).subaddress_bytes.decode('ascii')
        account = self.get_account(sub)
        return account["kyc_data"]

    async def ready_for_settlement(self, payment, ctx=None):
        my_role = self.get_my_role(payment)
        other_role = self.get_other_role(payment)
        subaddress = payment.data[my_role].address

        sub = LibraAddress.from_encoded_str(subaddress).subaddress_bytes.decode('ascii')
        account = self.get_account(sub)

        if my_role == 'sender':
            reference = payment.reference_id
            if account["balance"] >= payment.action.amount:

                # Reserve the amount for this payment
                if reference not in account['pending_transactions']:
                    account['pending_transactions'][reference] = {
                        "amount": payment.action.amount
                    }
                    account["balance"] -= payment.action.amount

            else:
                if reference not in account['pending_transactions']:
                    raise BusinessForceAbort('Insufficient Balance')

        # This VASP always settles payments on chain, so we always need
        # a signature to settle on chain.
        if not self.has_sig(payment):
            return False

        # This VASP subaccount is a business
        if account['entity']:
            return True

        # The other VASP subaccount is a business
        if 'kyc_data' in payment.data[other_role].data and \
            payment.data[other_role].data['kyc_data'].parse()['type'] == 'entity':
            return True

        # Simple VASP, always requires kyc data for individuals
        if 'kyc_data' in payment.data[other_role].data and 'kyc_data' in payment.data[my_role].data:
            return True

        # We are not ready to settle yet!
        return False

<<<<<<< HEAD
=======
    async def has_settled(self, payment, ctx=None):
        if payment.sender.as_status() == Status.settled:
            # In this VASP we consider we are ready to settle when the sender
            # says so (in reality we would check on-chain as well.)
            my_role = self.get_my_role(payment)
            subaddress = payment.data[my_role].address

            sub = LibraAddress.from_encoded_str(subaddress).subaddress_bytes.decode('ascii')
            account = self.get_account(sub)
            reference = payment.reference_id

            if reference not in account['pending_transactions']:
                account['pending_transactions'][reference] = { 'settled':False }

            if not account['pending_transactions'][reference]['settled']:
                account["balance"] += payment.action.amount
                account['pending_transactions'][reference]['settled'] = True

            return True
        else:
            return False


>>>>>>> d9cf9fa9
class sample_vasp:

    def __init__(self, my_addr):
        self.my_addr = my_addr
        self.bc = sample_business(self.my_addr)
        self.store        = StorableFactory({})
        self.info_context = sample_vasp_info()

        self.pp = PaymentProcessor(self.bc, self.store)
        self.vasp = OffChainVASP(
            self.my_addr, self.pp, self.store, self.info_context
        )

    def get_channel(self, other_vasp):
        channel = self.vasp.get_channel(other_vasp)
        return channel

    def process_request(self, other_vasp, request_json):
        # Get the channel
        channel = self.get_channel(other_vasp)
        resp = channel.parse_handle_request(request_json)
        return resp

    def insert_local_command(self, other_vasp, command):
        channel = self.get_channel(other_vasp)
        req = channel.sequence_command_local(command)
        return req

    def process_response(self, other_vasp, response_json):
        channel = self.get_channel(other_vasp)
        try:
            channel.parse_handle_response(response_json)
        except OffChainProtocolError:
            pass
        except OffChainException:
            pass<|MERGE_RESOLUTION|>--- conflicted
+++ resolved
@@ -229,32 +229,6 @@
         # We are not ready to settle yet!
         return False
 
-<<<<<<< HEAD
-=======
-    async def has_settled(self, payment, ctx=None):
-        if payment.sender.as_status() == Status.settled:
-            # In this VASP we consider we are ready to settle when the sender
-            # says so (in reality we would check on-chain as well.)
-            my_role = self.get_my_role(payment)
-            subaddress = payment.data[my_role].address
-
-            sub = LibraAddress.from_encoded_str(subaddress).subaddress_bytes.decode('ascii')
-            account = self.get_account(sub)
-            reference = payment.reference_id
-
-            if reference not in account['pending_transactions']:
-                account['pending_transactions'][reference] = { 'settled':False }
-
-            if not account['pending_transactions'][reference]['settled']:
-                account["balance"] += payment.action.amount
-                account['pending_transactions'][reference]['settled'] = True
-
-            return True
-        else:
-            return False
-
-
->>>>>>> d9cf9fa9
 class sample_vasp:
 
     def __init__(self, my_addr):
