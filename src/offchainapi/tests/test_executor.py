from ..executor import ProtocolExecutor, ExecutorException
from ..command_processor import CommandProcessor
from ..payment_logic import PaymentCommand, Status
from ..business import BusinessContext

from unittest.mock import MagicMock
import pytest


<<<<<<< HEAD
@pytest.fixture
def basic_payment():
    sender = PaymentActor('AAAA', 'aaaa', Status.none, [])
    receiver = PaymentActor('BBBB', 'bbbb', Status.none, [])
    action = PaymentAction(10, 'TIK', 'charge', '2020-01-02 18:00:00 UTC')
    payment = PaymentObject(sender, receiver, 'ref', 'orig_ref', 'desc', action)
    return payment

def test_handlers(basic_payment):

    a0 = LibraAddress.encode_to_Libra_address(b'A'*16)
    a1 = LibraAddress.encode_to_Libra_address(b'B'*16)
    proc = MagicMock(spec=CommandProcessor)
    store = StorableFactory({})

    vasp = MagicMock(spec=OffChainVASP)
    vasp.info_context = PropertyMock(autospec=True)
    vasp.info_context.get_peer_base_url.return_value = '/'

    proc = MagicMock(spec=CommandProcessor)
    net = MagicMock()
    channel = VASPPairChannel(a0, a1, vasp, store, proc, net)
    object_store = channel.executor.object_store

=======
def test_handlers(payment, executor):
    _, channel, _ = executor.get_context()
    store = channel.storage
>>>>>>> 1282c982
    bcm = MagicMock(spec=BusinessContext)

    class Stats(CommandProcessor):
        def __init__(self, bc):
            self.success_no = 0
            self.failure_no = 0
            self.bc = bc

        def business_context(self):
            return self.bc

        def process_command(self, vasp, channel, executor, command, status, error=None):
            if status:
                self.success_no += 1
            else:
                self.failure_no += 1

    stat = Stats(bcm)
    pe = ProtocolExecutor(channel, stat)

    cmd1 = PaymentCommand(payment)
    cmd1.set_origin(channel.get_my_address())

    pay2 = payment.new_version()
    pay2.sender.change_status(Status.needs_stable_id)
    cmd2 = PaymentCommand(pay2)
    cmd2.set_origin(channel.get_my_address())

    pay3 = payment.new_version()
    pay3.sender.change_status(Status.needs_stable_id)
    cmd3 = PaymentCommand(pay3)
    cmd3.set_origin(channel.get_my_address())

    assert cmd1.dependencies == []
    assert cmd2.dependencies == list(cmd1.creates_versions)
    assert cmd3.dependencies == list(cmd1.creates_versions)

    with store as tx_no:
        pe.sequence_next_command(cmd1)
        v1 = cmd1.creates_versions[0]
        assert v1 not in channel.executor.object_store

        pe.set_success(0)
        assert v1 in object_store
    
    assert v1 in object_store
    assert len(object_store) == 1
    
    with store as tx_no: 
        assert v1 in object_store
        pe.sequence_next_command(cmd2)
        object_store._check_invariant()
        v2 = cmd2.creates_versions[0]
        assert v2 not in object_store
        object_store._check_invariant()

        pe.set_success(1)
        assert v2 in object_store
        object_store._check_invariant()
    
    object_store._check_invariant()

    assert v1 != v2
    assert v1 in object_store
    assert v2 in object_store
    assert len(object_store) == 2

    #print('Store keys:', list(object_store.keys()))
    #print('deps', cmd3.dependencies)
    
    with pytest.raises(ExecutorException):
        with store as tx_no: 
            pe.sequence_next_command(cmd3)
            # pe.set_fail(2)

    assert stat.success_no == 2
    assert stat.failure_no == 0<|MERGE_RESOLUTION|>--- conflicted
+++ resolved
@@ -7,44 +7,21 @@
 import pytest
 
 
-<<<<<<< HEAD
-@pytest.fixture
-def basic_payment():
-    sender = PaymentActor('AAAA', 'aaaa', Status.none, [])
-    receiver = PaymentActor('BBBB', 'bbbb', Status.none, [])
-    action = PaymentAction(10, 'TIK', 'charge', '2020-01-02 18:00:00 UTC')
-    payment = PaymentObject(sender, receiver, 'ref', 'orig_ref', 'desc', action)
-    return payment
-
-def test_handlers(basic_payment):
-
-    a0 = LibraAddress.encode_to_Libra_address(b'A'*16)
-    a1 = LibraAddress.encode_to_Libra_address(b'B'*16)
-    proc = MagicMock(spec=CommandProcessor)
-    store = StorableFactory({})
-
-    vasp = MagicMock(spec=OffChainVASP)
-    vasp.info_context = PropertyMock(autospec=True)
-    vasp.info_context.get_peer_base_url.return_value = '/'
-
-    proc = MagicMock(spec=CommandProcessor)
-    net = MagicMock()
-    channel = VASPPairChannel(a0, a1, vasp, store, proc, net)
-    object_store = channel.executor.object_store
-
-=======
 def test_handlers(payment, executor):
     _, channel, _ = executor.get_context()
     store = channel.storage
->>>>>>> 1282c982
     bcm = MagicMock(spec=BusinessContext)
 
+    object_store = executor.object_store
+
+    bcm = MagicMock(spec=BusinessContext)
+    
     class Stats(CommandProcessor):
         def __init__(self, bc):
             self.success_no = 0
             self.failure_no = 0
             self.bc = bc
-
+        
         def business_context(self):
             return self.bc
 
@@ -61,12 +38,13 @@
     cmd1.set_origin(channel.get_my_address())
 
     pay2 = payment.new_version()
-    pay2.sender.change_status(Status.needs_stable_id)
+    pay2.data['sender'].change_status(Status.needs_stable_id)
     cmd2 = PaymentCommand(pay2)
     cmd2.set_origin(channel.get_my_address())
 
+
     pay3 = payment.new_version()
-    pay3.sender.change_status(Status.needs_stable_id)
+    pay3.data['sender'].change_status(Status.needs_stable_id)
     cmd3 = PaymentCommand(pay3)
     cmd3.set_origin(channel.get_my_address())
 
@@ -74,10 +52,10 @@
     assert cmd2.dependencies == list(cmd1.creates_versions)
     assert cmd3.dependencies == list(cmd1.creates_versions)
 
-    with store as tx_no:
+    with store as tx_no: 
         pe.sequence_next_command(cmd1)
         v1 = cmd1.creates_versions[0]
-        assert v1 not in channel.executor.object_store
+        assert v1 not in object_store
 
         pe.set_success(0)
         assert v1 in object_store
