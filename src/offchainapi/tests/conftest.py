# Copyright (c) The Libra Core Contributors
# SPDX-License-Identifier: Apache-2.0

from ..payment import PaymentActor, PaymentAction, PaymentObject, KYCData, StatusObject
from ..business import BusinessContext, VASPInfo
from ..storage import StorableFactory
from ..payment_logic import Status, PaymentProcessor, PaymentCommand
from ..protocol import OffChainVASP, VASPPairChannel
from ..command_processor import CommandProcessor
from ..libra_address import LibraAddress
from ..protocol_messages import CommandRequestObject
from ..utils import JSONFlag
from ..crypto import ComplianceKey

import types
import dbm
from copy import deepcopy
from unittest.mock import MagicMock
from mock import AsyncMock
import pytest
import json


@pytest.fixture
def three_addresses():
    a0 = LibraAddress.from_bytes(b'A'*16)
    a1 = LibraAddress.from_bytes(b'B' + b'A'*15)
    a2 = LibraAddress.from_bytes(b'B'*16)
    return (a0, a1, a2)


@pytest.fixture
def sender_actor():
<<<<<<< HEAD
    s_addr = LibraAddress.encode(b'A'*16, b'a'*8).as_str()
    return PaymentActor(s_addr, StatusObject(Status.none), [])
=======
    s_addr = LibraAddress.from_bytes(b'A'*16, b'a'*8).as_str()
    return PaymentActor(s_addr, Status.none, [])
>>>>>>> d42b5be5


@pytest.fixture
def receiver_actor():
<<<<<<< HEAD
    s_addr = LibraAddress.encode(b'B'*16, b'b'*8).as_str()
    return PaymentActor(s_addr, StatusObject(Status.none), [])
=======
    s_addr = LibraAddress.from_bytes(b'B'*16, b'b'*8).as_str()
    return PaymentActor(s_addr, Status.none, [])
>>>>>>> d42b5be5


@pytest.fixture
def payment_action():
    return PaymentAction(5, 'TIK', 'charge', '2020-01-02 18:00:00 UTC')


@pytest.fixture
def payment(sender_actor, receiver_actor, payment_action):
    return PaymentObject(
        sender_actor, receiver_actor, '_ref', 'orig_ref', 'desc', payment_action
    )


@pytest.fixture
def kyc_data():
    return KYCData({
        "payload_type": "KYC_DATA",
        "payload_version": 1,
        "type": "individual",
    })


@pytest.fixture
def store():
    return StorableFactory({})


@pytest.fixture
def processor(store):
    bcm = AsyncMock(spec=BusinessContext)
    return PaymentProcessor(bcm, store)


@pytest.fixture
def key():
    return ComplianceKey.generate()


@pytest.fixture
def vasp(three_addresses, store, key):
    a0, _, _ = three_addresses
    command_processor = MagicMock(spec=CommandProcessor)
    info_context = MagicMock(spec=VASPInfo)
    info_context.get_peer_compliance_verification_key.return_value = key
    info_context.get_peer_compliance_signature_key.return_value = key
    return OffChainVASP(a0, command_processor, store, info_context)


@pytest.fixture
def channel(three_addresses, vasp, store):
    a0, a1, _ = three_addresses
    command_processor = MagicMock(spec=CommandProcessor)
    return VASPPairChannel(a1, a0, vasp, store, command_processor)


@pytest.fixture
def two_channels(three_addresses, vasp, store):

    a0, a1, _ = three_addresses
    command_processor = MagicMock(spec=CommandProcessor)
    server = VASPPairChannel(
        a0, a1, vasp, store, command_processor
    )
    client = VASPPairChannel(
        a1, a0, vasp, store, command_processor
    )

    return (server, client)

@pytest.fixture
def db(tmp_path):
    db_path = tmp_path / 'db.dat'
    with dbm.open(str(db_path), 'c') as xdb:
        yield xdb


@pytest.fixture
def command(payment_action):
    sender = PaymentActor('C', StatusObject(Status.none), [])
    receiver = PaymentActor('1', StatusObject(Status.none), [])
    payment = PaymentObject(
        sender, receiver, 'XYZ_ABC', 'orig_ref', 'desc', payment_action
    )
    return PaymentCommand(payment)


@pytest.fixture
def json_request(command):
    request = CommandRequestObject(command)
    request.cid = 'SEQ_0'
    return request.get_json_data_dict(JSONFlag.NET)


@pytest.fixture
def json_response():
    return {"cid": 'SEQ_0', "status": "success"}


@pytest.fixture
def signed_json_request(json_request, key):
    return key.sign_message(json.dumps(json_request))

@pytest.fixture
def signed_json_response(json_response, key):
    return key.sign_message(json.dumps(json_response))<|MERGE_RESOLUTION|>--- conflicted
+++ resolved
@@ -31,24 +31,14 @@
 
 @pytest.fixture
 def sender_actor():
-<<<<<<< HEAD
-    s_addr = LibraAddress.encode(b'A'*16, b'a'*8).as_str()
+    s_addr = LibraAddress.from_bytes(b'A'*16, b'a'*8).as_str()
     return PaymentActor(s_addr, StatusObject(Status.none), [])
-=======
-    s_addr = LibraAddress.from_bytes(b'A'*16, b'a'*8).as_str()
-    return PaymentActor(s_addr, Status.none, [])
->>>>>>> d42b5be5
 
 
 @pytest.fixture
 def receiver_actor():
-<<<<<<< HEAD
-    s_addr = LibraAddress.encode(b'B'*16, b'b'*8).as_str()
+    s_addr = LibraAddress.from_bytes(b'B'*16, b'b'*8).as_str()
     return PaymentActor(s_addr, StatusObject(Status.none), [])
-=======
-    s_addr = LibraAddress.from_bytes(b'B'*16, b'b'*8).as_str()
-    return PaymentActor(s_addr, Status.none, [])
->>>>>>> d42b5be5
 
 
 @pytest.fixture
