--- conflicted
+++ resolved
@@ -17,28 +17,15 @@
     payment.potentially_live = True
     data = json.dumps(payment.get_json_data_dict(flag=JSONFlag.STORE))
     pay2 = PaymentObject.from_json_data_dict(json.loads(data), flag=JSONFlag.STORE)
-<<<<<<< HEAD
-    
-    basic_payment.actually_live = True
-    basic_payment.potentially_live = False
-    data = json.dumps(basic_payment.get_json_data_dict(flag=JSONFlag.STORE))
-    pay2 = PaymentObject.from_json_data_dict(json.loads(data), flag=JSONFlag.STORE)
-    
-    assert basic_payment.version == pay2.version
-    assert basic_payment.version is not None
-=======
-    assert pay2.potentially_live and not pay2.actually_live
 
     payment.actually_live = True
     payment.potentially_live = False
     data = json.dumps(payment.get_json_data_dict(flag=JSONFlag.STORE))
     pay2 = PaymentObject.from_json_data_dict(json.loads(data), flag=JSONFlag.STORE)
-    assert not pay2.potentially_live and pay2.actually_live
 
     assert payment.version == pay2.version
     assert payment.version is not None
 
->>>>>>> 1282c982
 
 def test_kyc_data_missing_payment_reference_fail():
     with pytest.raises(StructureException):
