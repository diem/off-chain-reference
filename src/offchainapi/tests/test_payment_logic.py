from ..payment_logic import Status, PaymentCommand, PaymentLogicError
from ..protocol_messages import CommandRequestObject, make_success_response
from ..business import BusinessForceAbort, \
    BusinessValidationFailure
from ..utils import JSONFlag, JSONSerializable
from ..payment import PaymentObject
from ..libra_address import LibraAddress
from ..sample_command import SampleCommand

from unittest.mock import MagicMock
from mock import AsyncMock
import pytest
import asyncio


def test_payment_command_serialization_net(payment):
    cmd = PaymentCommand(payment)
    data = cmd.get_json_data_dict(JSONFlag.NET)
    cmd2 = PaymentCommand.from_json_data_dict(data, JSONFlag.NET)
    assert cmd == cmd2


def test_payment_command_serialization_parse(payment):
    cmd = PaymentCommand(payment)
    data = cmd.get_json_data_dict(JSONFlag.NET)
    obj = JSONSerializable.parse(data, JSONFlag.NET)
    assert obj == cmd

    cmd_s = SampleCommand('Hello', deps=['World'])
    data2 = cmd_s.get_json_data_dict(JSONFlag.NET)
    cmd_s2 = JSONSerializable.parse(data2, JSONFlag.NET)
    assert cmd_s == cmd_s2


def test_payment_command_serialization_store(payment):
    cmd = PaymentCommand(payment)
    data = cmd.get_json_data_dict(JSONFlag.STORE)
    cmd2 = PaymentCommand.from_json_data_dict(data, JSONFlag.STORE)
    assert cmd == cmd2


def test_payment_end_to_end_serialization(payment):
    # Define a full request/reply with a Payment and test serialization
    cmd = PaymentCommand(payment)
    request = CommandRequestObject(cmd)
    request.seq = 10
    request.response = make_success_response(request)
    data = request.get_json_data_dict(JSONFlag.STORE)
    request2 = CommandRequestObject.from_json_data_dict(data, JSONFlag.STORE)
    assert request == request2


def test_payment_command_multiple_dependencies_fail(payment):
    new_payment = payment.new_version('v1')
    # Error: 2 dependencies
    new_payment.previous_versions += ['v2']
    cmd = PaymentCommand(new_payment)
    with pytest.raises(PaymentLogicError):
        cmd.get_object(new_payment.get_version(),
                       {payment.get_version(): payment})


<<<<<<< HEAD
def test_payment_command_missing_dependency_fail(basic_payment):
    new_payment = basic_payment.new_version('v1')
=======
def test_payment_command_create_fail(payment):
    cmd = PaymentCommand(payment)
    # Error: two new versions
    cmd.creates_versions += [payment.get_version()]
    with pytest.raises(PaymentLogicError):
        cmd.get_object(payment.get_version(), {})


def test_payment_command_missing_dependency_fail(payment):
    new_payment = payment.new_version('v1')
>>>>>>> acf79907
    cmd = PaymentCommand(new_payment)
    with pytest.raises(PaymentLogicError):
        cmd.get_object(new_payment.get_version(), {})


@pytest.fixture
def payment_processor_context():
    bcm = AsyncMock(spec=BusinessContext)
    store = StorableFactory({})
    proc = PaymentProcessor(bcm, store)
    return proc

def test_payment_create_from_recipient(payment, processor):
    bcm = processor.business_context()
    bcm.is_recipient.side_effect = [True] * 4
    processor.check_new_payment(payment)


def test_payment_create_from_sender_sig_fail(payment, processor):
    bcm = processor.business_context()
    bcm.is_recipient.side_effect = [False] * 4
    payment.add_recipient_signature('BAD SINGNATURE')
    bcm.validate_recipient_signature.side_effect = [
        BusinessValidationFailure('Sig fails')
    ]
    with pytest.raises(BusinessValidationFailure):
        processor.check_new_payment(payment)


def test_payment_create_from_sender(payment, processor):
    bcm = processor.business_context()
    bcm.is_recipient.side_effect = [False] * 4
    processor.check_new_payment(payment)


def test_payment_create_from_sender_fail(payment, processor):
    bcm = processor.business_context()
    bcm.is_recipient.side_effect = [True]
    payment.receiver.update({'status': Status.ready_for_settlement})
    with pytest.raises(PaymentLogicError):
        processor.check_new_payment(payment)


def test_payment_create_from_receiver_fail(payment, processor):
    bcm = processor.business_context()
    bcm.is_recipient.side_effect = [False] * 4
    payment.sender.update({'status': Status.ready_for_settlement})
    payment.receiver.update({'status': Status.ready_for_settlement})
    with pytest.raises(PaymentLogicError):
        processor.check_new_payment(payment)


def test_payment_create_from_receiver_bad_state_fail(payment, processor):
    bcm = processor.business_context()
    bcm.is_recipient.side_effect = [False]
    payment.receiver.update({'status': Status.needs_recipient_signature})
    with pytest.raises(PaymentLogicError):
        processor.check_new_payment(payment)


def test_payment_update_from_sender(payment, processor):
    bcm = processor.business_context()
    bcm.is_recipient.side_effect = [False] * 4
    diff = {}
    new_obj = payment.new_version()
    new_obj = PaymentObject.from_full_record(diff, base_instance=new_obj)
    processor.check_new_update(payment, new_obj)


def test_payment_update_from_sender_modify_receiver_fail(payment, processor):
    bcm = processor.business_context()
    bcm.is_recipient.side_effect = [True]
    diff = {'receiver': {'status': "settled"}}
    new_obj = payment.new_version()
    new_obj = PaymentObject.from_full_record(diff, base_instance=new_obj)
    assert new_obj.receiver.data['status'] != payment.receiver.data['status']
    with pytest.raises(PaymentLogicError):
        processor.check_new_update(payment, new_obj)


def test_payment_update_from_receiver_invalid_state_fail(payment, processor):
    bcm = processor.business_context()
    bcm.is_recipient.side_effect = [False]
    diff = {'receiver': {'status': "needs_recipient_signature"}}
    new_obj = payment.new_version()
    new_obj = PaymentObject.from_full_record(diff, base_instance=new_obj)
    with pytest.raises(PaymentLogicError):
        processor.check_new_update(payment, new_obj)


def test_payment_update_from_receiver_invalid_transition_fail(payment, processor):
    bcm = processor.business_context()
    bcm.is_recipient.side_effect = [False]
    payment.receiver.update({'status': Status.ready_for_settlement})
    diff = {'receiver': {'status': "needs_kyc_data"}}
    new_obj = payment.new_version()
    new_obj = PaymentObject.from_full_record(diff, base_instance=new_obj)
    with pytest.raises(PaymentLogicError):
        processor.check_new_update(payment, new_obj)


def test_payment_update_from_receiver_unilateral_abort_fail(payment, processor):
    bcm = processor.business_context()
    bcm.is_recipient.side_effect = [False]
    payment.receiver.update({'status': Status.ready_for_settlement})
    diff = {'receiver': {'status': "abort"}}
    new_obj = payment.new_version()
    new_obj = PaymentObject.from_full_record(diff, base_instance=new_obj)
    with pytest.raises(PaymentLogicError):
        processor.check_new_update(payment, new_obj)


def test_payment_processor_check(payment, processor, executor):
    states = [
        ('AAAA', 'BBBB', 'AAAA', True),
        ('BBBB', 'AAAA', 'AAAA', True),
        ('CCCC', 'AAAA', 'AAAA', False),
        ('BBBB', 'CCCC', 'AAAA', False),
        ('DDDD', 'CCCC', 'AAAA', False),
        ('AAAA', 'BBBB', 'BBBB', True),
        ('BBBB', 'AAAA', 'DDDD', False),
    ]
    for state in states:
        src_addr, dst_addr, origin_addr, res = state

        a0 = MagicMock(spec=LibraAddress)
        a0.as_str.return_value = src_addr
        a1 = MagicMock(spec=LibraAddress)
        a1.as_str.return_value = dst_addr
        origin = MagicMock(spec=LibraAddress)
        origin.as_str.return_value = origin_addr

        vasp, channel, _ = executor.get_context()
        channel.get_my_address.return_value = a0
        channel.get_other_address.return_value = a1

        command = PaymentCommand(payment)
        command.set_origin(origin)
        if res:
            processor.check_command(vasp, channel, executor, command)
        else:
            with pytest.raises(PaymentLogicError):
                processor.check_command(vasp, channel, executor, command)


def test_payment_process_receiver_new_payment(payment, processor):
    bcm = processor.business_context()
    bcm.is_recipient.side_effect = [True, True]
    bcm.check_account_existence.side_effect = [None]
    bcm.next_kyc_level_to_request.side_effect = [Status.needs_kyc_data]
    bcm.next_kyc_to_provide.side_effect = [{Status.none}]
    bcm.ready_for_settlement.side_effect = [False]
    assert payment.receiver.status == Status.none
    new_payment = processor.payment_process(payment)
    assert new_payment.receiver.status == Status.needs_kyc_data

    bcm.is_recipient.side_effect = [True, True]
    bcm.check_account_existence.side_effect = [None]
    bcm.next_kyc_level_to_request.side_effect = [Status.none]
    bcm.next_kyc_to_provide.side_effect = [{Status.none}]
    bcm.ready_for_settlement.side_effect = [ True ]
    bcm.want_single_payment_settlement.side_effect = [True]
    bcm.has_settled.side_effect = [False]
    new_payment2 = processor.payment_process(new_payment)
    assert new_payment2.receiver.status == Status.ready_for_settlement

    bcm.is_recipient.side_effect = [True, True]
    bcm.check_account_existence.side_effect = [None]
    bcm.next_kyc_level_to_request.side_effect = [Status.none]
    bcm.next_kyc_to_provide.side_effect = [{Status.none}]
    bcm.ready_for_settlement.side_effect = [ True ]
    bcm.want_single_payment_settlement.side_effect = [True]
    bcm.has_settled.side_effect = [True]
    new_payment3 = processor.payment_process(new_payment2)
    assert new_payment3.receiver.status == Status.settled


def test_payment_process_abort(payment, processor):
    bcm = processor.business_context()
    bcm.is_recipient.side_effect = [True, True]
    bcm.check_account_existence.side_effect = [None]
    bcm.next_kyc_level_to_request.side_effect = [BusinessForceAbort]
    new_payment = processor.payment_process(payment)
    assert new_payment.receiver.status == Status.abort


def test_payment_process_abort_from_sender(payment, processor):
    bcm = processor.business_context()
    bcm.is_recipient.side_effect = [True]
    bcm.ready_for_settlement.side_effect = [False]
    payment.sender.status = Status.abort
    new_payment = processor.payment_process(payment)
    assert new_payment.receiver.status == Status.abort


def test_payment_process_get_stable_id(payment, processor):
    bcm = processor.business_context()
    bcm.is_recipient.side_effect = [True]
    bcm.next_kyc_to_provide.side_effect = [set([Status.needs_stable_id])]
    bcm.get_stable_id.side_effect = ['stable_id']
    new_payment = processor.payment_process(payment)
    assert new_payment.receiver.stable_id == 'stable_id'


def test_payment_process_get_extended_kyc(payment, processor, kyc_data):
    bcm = processor.business_context()
    bcm.is_recipient.side_effect = [True]
    bcm.next_kyc_to_provide.side_effect = [set([Status.needs_kyc_data])]
    bcm.get_extended_kyc.side_effect = [(kyc_data, 'sig', 'cert')]
    bcm.ready_for_settlement.side_effect = [Status.ready_for_settlement]
    new_payment = processor.payment_process(payment)
    assert new_payment.receiver.kyc_data == kyc_data
    assert new_payment.receiver.kyc_signature == 'sig'
    assert new_payment.receiver.kyc_certificate == 'cert'<|MERGE_RESOLUTION|>--- conflicted
+++ resolved
@@ -60,32 +60,20 @@
                        {payment.get_version(): payment})
 
 
-<<<<<<< HEAD
-def test_payment_command_missing_dependency_fail(basic_payment):
-    new_payment = basic_payment.new_version('v1')
-=======
-def test_payment_command_create_fail(payment):
-    cmd = PaymentCommand(payment)
-    # Error: two new versions
-    cmd.creates_versions += [payment.get_version()]
-    with pytest.raises(PaymentLogicError):
-        cmd.get_object(payment.get_version(), {})
-
-
 def test_payment_command_missing_dependency_fail(payment):
     new_payment = payment.new_version('v1')
->>>>>>> acf79907
     cmd = PaymentCommand(new_payment)
     with pytest.raises(PaymentLogicError):
         cmd.get_object(new_payment.get_version(), {})
 
-
+'''
 @pytest.fixture
 def payment_processor_context():
     bcm = AsyncMock(spec=BusinessContext)
     store = StorableFactory({})
     proc = PaymentProcessor(bcm, store)
     return proc
+'''
 
 def test_payment_create_from_recipient(payment, processor):
     bcm = processor.business_context()
