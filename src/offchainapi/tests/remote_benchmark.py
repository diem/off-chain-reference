--- conflicted
+++ resolved
@@ -104,14 +104,10 @@
     # Run VASP services.
     VASP_LOGGER.info(f'Running VASP {my_addr.as_str()}.')
     loop = asyncio.get_event_loop() if loop is None else loop
-<<<<<<< HEAD
+
     vasp.set_loop(loop)
     vasp.start_services()
-    vasp.logger.info(f'VASP services are running on port {vasp.port}.')
-=======
-    vasp.start_services(loop)
     VASP_LOGGER.info(f'VASP services are running on port {vasp.port}.')
->>>>>>> f6b3f383
 
     def stop_server(vasp):
         channel = vasp.vasp.get_channel(other_addr)
@@ -169,13 +165,8 @@
 
     # Run VASP services.
     def start_services(vasp, loop):
-<<<<<<< HEAD
         vasp.start_services()
-        vasp.logger.debug('Start main loop.')
-=======
-        vasp.start_services(loop)
         VASP_LOGGER.debug('Start main loop.')
->>>>>>> f6b3f383
         try:
             loop.run_forever()
         finally:
