--- conflicted
+++ resolved
@@ -182,17 +182,10 @@
     # Make a payment commands.
     commands = []
     for cid in range(num_of_commands):
-<<<<<<< HEAD
-        sub_a = LibraAddress.encode(b'A'*16, b'a'*8).as_str()
-        sub_b = LibraAddress.encode(b'B'*16, b'b'*8).as_str()
+        sub_a = LibraAddress.from_bytes(b'A'*16, b'a'*8).as_str()
+        sub_b = LibraAddress.from_bytes(b'B'*16, b'b'*8).as_str()
         sender = PaymentActor(sub_b, StatusObject(Status.none), [])
         receiver = PaymentActor(sub_a, StatusObject(Status.none), [])
-=======
-        sub_a = LibraAddress.from_bytes(b'A'*16, b'a'*8).as_str()
-        sub_b = LibraAddress.from_bytes(b'B'*16, b'b'*8).as_str()
-        sender = PaymentActor(sub_b, Status.none, [])
-        receiver = PaymentActor(sub_a, Status.none, [])
->>>>>>> d42b5be5
         action = PaymentAction(10, 'TIK', 'charge', '2020-01-02 18:00:00 UTC')
         reference = f'{my_addr.as_str()}_{cid}'
         payment = PaymentObject(
