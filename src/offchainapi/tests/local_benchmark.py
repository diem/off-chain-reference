# Sample benchmark to profile performance and observe bottlenecks.
#
# Run as:
# $ python -m cProfile -s tottime src/scripts/run_perf.py > report.txt
#
from ..business import VASPInfo
from ..libra_address import LibraAddress
from ..payment_logic import PaymentCommand
from ..status_logic import Status
from ..payment import PaymentAction, PaymentActor, PaymentObject
from ..core import Vasp
from .basic_business_context import BasicBusinessContext
from ..crypto import ComplianceKey

from threading import Thread
import time
import asyncio

# A stand alone performance test.

PeerA_addr = LibraAddress.encode(b'A'*16)
PeerB_addr = LibraAddress.encode(b'B'*16)
peer_address = {
    PeerA_addr.as_str(): 'http://localhost:8091',
    PeerB_addr.as_str(): 'http://localhost:8092',
}

peer_keys = {
    PeerA_addr.as_str(): ComplianceKey.generate(),
    PeerB_addr.as_str(): ComplianceKey.generate(),
}


class SimpleVASPInfo(VASPInfo):

    def __init__(self, my_addr):
        self.my_addr = my_addr

    def get_peer_base_url(self, other_addr):
        assert other_addr.as_str() in peer_address
        return peer_address[other_addr.as_str()]

    def get_peer_compliance_verification_key(self, other_addr):
        key = ComplianceKey.from_str(peer_keys[other_addr].export_pub())
        assert not key._key.has_private
        return key

    def get_peer_compliance_signature_key(self, my_addr):
        return peer_keys[my_addr]

    def is_authorised_VASP(self, certificate, other_addr):
        return True


global_dir = {}


async def update_dir(vasp):
    global_dir[vasp.vasp.get_vasp_address().as_str()] = vasp


def start_thread_main(vasp, loop):
    # Initialize the VASP services.
    vasp.start_services(loop)

    # Run this once the loop is running
    loop.create_task(update_dir(vasp))

    try:
        # Start the loop
        loop.run_forever()
    finally:
        # Do clean up
        loop.run_until_complete(loop.shutdown_asyncgens())
        loop.close()

    print('VASP loop exit...')


def make_new_VASP(Peer_addr, port):
    VASPx = Vasp(
        Peer_addr,
        host='localhost',
        port=port,
        business_context=BasicBusinessContext(Peer_addr),
        info_context=SimpleVASPInfo(Peer_addr),
        database={})

    loop = asyncio.new_event_loop()
    t = Thread(target=start_thread_main, args=(VASPx, loop))
    t.start()
    print(f'Start Node {port}')
    return (VASPx, loop, t)


async def main_perf(messages_num=10, wait_num=0, verbose=False):
    VASPa, loopA, tA = make_new_VASP(PeerA_addr, port=8091)
    VASPb, loopB, tB = make_new_VASP(PeerB_addr, port=8092)

    await asyncio.sleep(2.0)
    while len(global_dir) != 2:
        await asyncio.sleep(0.1)
    print(global_dir)

    # Get the channel from A -> B
    channelAB = VASPa.vasp.get_channel(PeerB_addr)
    channelBA = VASPb.vasp.get_channel(PeerA_addr)

    # Define a payment command
    commands = []
    payments = []
    for cid in range(messages_num):
        peerA_addr = PeerA_addr.as_str()
<<<<<<< HEAD
        sub_a = LibraSubAddress.encode(b'A'*16, b'a'*8).as_str()
        sub_b = LibraSubAddress.encode(b'B'*16, b'b'*8).as_str()
=======
        sub_a = LibraAddress.encode(b'A'*16, b'a'*8).as_str()
        sub_b = LibraAddress.encode(b'B'*16, b'b'*8).as_str()
>>>>>>> 5b0996cb
        sender = PaymentActor(sub_a, Status.needs_kyc_data, [])
        receiver = PaymentActor(sub_b, Status.none, [])
        action = PaymentAction(10, 'TIK', 'charge', '2020-01-02 18:00:00 UTC')
        payment = PaymentObject(
<<<<<<< HEAD
            sender, receiver, f'{peerA_addr}_ref{cid:08d}', None, 'Description ...', action
=======
            sender, receiver, f'{peerA_addr}_ref{cid:08d}', '', 'Description ...', action
>>>>>>> 5b0996cb
        )
        kyc_data = asyncio.run_coroutine_threadsafe(VASPa.bc.get_extended_kyc(payment), loopA)
        kyc_data = kyc_data.result()
        payment.sender.add_kyc_data(kyc_data)
        payments += [payment]
        cmd = PaymentCommand(payment)
        commands += [cmd]

    async def send100(nodeA, commands):
        res = await asyncio.gather(
            *[nodeA.new_command_async(VASPb.my_addr, cmd) for cmd in commands],
            return_exceptions=False)
        return res

    # Execute 100 requests
    print('Inject commands')
    s = time.perf_counter()
    res = asyncio.run_coroutine_threadsafe(send100(VASPa, commands), loopA)
    res = res.result()
    elapsed = (time.perf_counter() - s)

    # Print some statistics
    success_number = sum([1 for r in res if r])
    print(f'Commands executed in {elapsed:0.2f} seconds.')
    print(f'Success #: {success_number}/{len(commands)}')

    # In case you want to wait for other responses to settle
    #
    wait_for = wait_num
    for t in range(wait_for):
        print('waiting', t)
        await asyncio.sleep(1.0)

    # Check that all the payments have been processed and stored.
    for payment in payments:
        ref = payment.reference_id
        _ = VASPa.get_payment_by_ref(ref)
        hist = VASPa.get_payment_history_by_ref(ref)
        if verbose:
            if len(hist) > 1:
                print('--'*40)
                for p in hist:
                    print(p.pretty())

    # Esure they were register as successes on both sides.
    Asucc = len([x for x in channelAB.executor.command_status_sequence if x])
    Atotal = len(channelAB.executor.command_status_sequence)
    print(f'Peer A successes: {Asucc}/{Atotal}')

    Bsucc = len([x for x in channelBA.executor.command_status_sequence if x])
    Btotal = len(channelBA.executor.command_status_sequence)
    print(f'Peer B successes: {Bsucc}/{Btotal}')

    print(f'Estimate throughput #: {len(commands)/elapsed} Tx/s')

    # Close the loops
    VASPa.close()
    VASPb.close()

    # List the command obligations
    oblA = VASPa.pp.list_command_obligations()
    oblB = VASPb.pp.list_command_obligations()
    print(f'Pending processing: VASPa {len(oblA)} VASPb {len(oblB)}')

    # List the remaining retransmits
    rAB = channelAB.pending_retransmit_number()
    rBA = channelBA.pending_retransmit_number()
    print(f'Pending retransmit: VASPa {rAB} VASPb {rBA}')<|MERGE_RESOLUTION|>--- conflicted
+++ resolved
@@ -111,22 +111,13 @@
     payments = []
     for cid in range(messages_num):
         peerA_addr = PeerA_addr.as_str()
-<<<<<<< HEAD
-        sub_a = LibraSubAddress.encode(b'A'*16, b'a'*8).as_str()
-        sub_b = LibraSubAddress.encode(b'B'*16, b'b'*8).as_str()
-=======
         sub_a = LibraAddress.encode(b'A'*16, b'a'*8).as_str()
         sub_b = LibraAddress.encode(b'B'*16, b'b'*8).as_str()
->>>>>>> 5b0996cb
         sender = PaymentActor(sub_a, Status.needs_kyc_data, [])
         receiver = PaymentActor(sub_b, Status.none, [])
         action = PaymentAction(10, 'TIK', 'charge', '2020-01-02 18:00:00 UTC')
         payment = PaymentObject(
-<<<<<<< HEAD
             sender, receiver, f'{peerA_addr}_ref{cid:08d}', None, 'Description ...', action
-=======
-            sender, receiver, f'{peerA_addr}_ref{cid:08d}', '', 'Description ...', action
->>>>>>> 5b0996cb
         )
         kyc_data = asyncio.run_coroutine_threadsafe(VASPa.bc.get_extended_kyc(payment), loopA)
         kyc_data = kyc_data.result()
