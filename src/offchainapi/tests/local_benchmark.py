# Copyright (c) The Libra Core Contributors
# SPDX-License-Identifier: Apache-2.0

# Sample benchmark to profile performance and observe bottlenecks.
#
# Run as:
# $ python -m cProfile -s tottime src/scripts/run_perf.py > report.txt
#
from ..business import VASPInfo
from ..libra_address import LibraAddress
from ..payment_logic import PaymentCommand
from ..status_logic import Status
from ..payment import PaymentAction, PaymentActor, PaymentObject, StatusObject
from ..core import Vasp
from .basic_business_context import TestBusinessContext
from ..crypto import ComplianceKey

from threading import Thread
import time
import asyncio

# A stand alone performance test.

PeerA_addr = LibraAddress.from_bytes(b'A'*16)
PeerB_addr = LibraAddress.from_bytes(b'B'*16)
peer_address = {
    PeerA_addr.as_str(): 'http://localhost:8091',
    PeerB_addr.as_str(): 'http://localhost:8092',
}

peer_keys = {
    PeerA_addr.as_str(): ComplianceKey.generate(),
    PeerB_addr.as_str(): ComplianceKey.generate(),
}


class SimpleVASPInfo(VASPInfo):

    def __init__(self, my_addr):
        self.my_addr = my_addr

    def get_peer_base_url(self, other_addr):
        assert other_addr.as_str() in peer_address
        return peer_address[other_addr.as_str()]

    def get_peer_compliance_verification_key(self, other_addr):
        key = ComplianceKey.from_str(peer_keys[other_addr].export_pub())
        assert not key._key.has_private
        return key

    def get_peer_compliance_signature_key(self, my_addr):
        return peer_keys[my_addr]

    def is_authorised_VASP(self, certificate, other_addr):
        return True


def start_thread_main(vasp, loop):
    # Initialize the VASP services.
    vasp.start_services()

    try:
        # Start the loop
        loop.run_forever()
    finally:
        # Do clean up
        loop.run_until_complete(loop.shutdown_asyncgens())
        loop.close()

    print('VASP loop exit...')


def make_new_VASP(Peer_addr, port, reliable=True):
    VASPx = Vasp(
        Peer_addr,
        host='localhost',
        port=port,
        business_context=TestBusinessContext(Peer_addr, reliable=reliable),
        info_context=SimpleVASPInfo(Peer_addr),
        database={})

    loop = asyncio.new_event_loop()
    VASPx.set_loop(loop)

    # Create and launch a thread with the VASP event loop
    t = Thread(target=start_thread_main, args=(VASPx, loop))
    t.start()
    print(f'Start Node {port}')

    # Block until the event loop in the thread is running.
    VASPx.wait_for_start()

    return (VASPx, loop, t)


async def main_perf(messages_num=10, wait_num=0, verbose=False):
    VASPa, loopA, tA = make_new_VASP(PeerA_addr, port=8091)
    VASPb, loopB, tB = make_new_VASP(PeerB_addr, port=8092, reliable=False)

    # Get the channel from A -> B
    channelAB = VASPa.vasp.get_channel(PeerB_addr)
    channelBA = VASPb.vasp.get_channel(PeerA_addr)

    # Define a payment command
    commands = []
    payments = []
    for cid in range(messages_num):
        peerA_addr = PeerA_addr.as_str()
<<<<<<< HEAD
        sub_a = LibraAddress.encode(b'A'*16, b'a'*8).as_str()
        sub_b = LibraAddress.encode(b'B'*16, b'b'*8).as_str()
        sender = PaymentActor(sub_a, StatusObject(Status.needs_kyc_data), [])
        receiver = PaymentActor(sub_b, StatusObject(Status.none), [])
=======
        sub_a = LibraAddress.from_bytes(b'A'*16, b'a'*8).as_str()
        sub_b = LibraAddress.from_bytes(b'B'*16, b'b'*8).as_str()
        sender = PaymentActor(sub_a, Status.needs_kyc_data, [])
        receiver = PaymentActor(sub_b, Status.none, [])
>>>>>>> d42b5be5
        action = PaymentAction(10, 'TIK', 'charge', '2020-01-02 18:00:00 UTC')
        payment = PaymentObject(
            sender, receiver, f'{peerA_addr}_ref{cid:08d}', None, 'Description ...', action
        )
        kyc_data = asyncio.run_coroutine_threadsafe(VASPa.bc.get_extended_kyc(payment), loopA)
        kyc_data = kyc_data.result()
        payment.sender.add_kyc_data(kyc_data)
        payments += [payment]
        cmd = PaymentCommand(payment)
        commands += [cmd]

    async def send100(nodeA, commands):
        res = await asyncio.gather(
            *[nodeA.new_command_async(VASPb.my_addr, cmd) for cmd in commands],
            return_exceptions=True)
        return res

    async def wait_for_all_payment_outcome(nodeA, payments, results):
        fut_list = [nodeA.wait_for_payment_outcome_async(p.reference_id) for p,r in zip(payments, results)]

        res = await asyncio.gather(
                *fut_list,
                return_exceptions=True)

        return res

    # Execute 100 requests
    print('Inject commands')
    s = time.perf_counter()
    results = asyncio.run_coroutine_threadsafe(send100(VASPa, commands), loopA)
    results = results.result()

    # Print the result for all initial commands
    if verbose: # verbose:
        for res in results:
            print('RES:', res)

    elapsed = (time.perf_counter() - s)

    print('Wait for all payments to have an outcome')
    outcomes = asyncio.run_coroutine_threadsafe(
        wait_for_all_payment_outcome(VASPa, payments, results), loopA)
    outcomes = outcomes.result()

    # Print the result for all requests
    if verbose:
        for out, res in zip(outcomes, results):
            if not isinstance(out, Exception):
                print('OUT OK:', out.sender.status, out.receiver.status)
            else:
                print('OUT NOTOK:', str(out))

    print('All payments done.')

    # Print some statistics
    success_number = sum([1 for r in results if type(r) == bool and r])
    print(f'Commands executed in {elapsed:0.2f} seconds.')
    print(f'Success #: {success_number}/{len(commands)}')

    # In case you want to wait for other responses to settle
    #
    wait_for = wait_num
    for t in range(wait_for):
        print('waiting', t)
        await asyncio.sleep(1.0)

    # Check that all the payments have been processed and stored.
    for payment in payments:
        ref = payment.reference_id
        _ = VASPa.get_payment_by_ref(ref)
        hist = VASPa.get_payment_history_by_ref(ref)
        if verbose:
            if len(hist) > 1:
                print('--'*40)
                for p in hist:
                    print(p.pretty())

    print(f'Estimate throughput #: {len(commands)/elapsed} Tx/s')

    # Close the loops
    VASPa.close()
    VASPb.close()

    # List the command obligations
    oblA = VASPa.pp.list_command_obligations()
    oblB = VASPb.pp.list_command_obligations()
    print(f'Pending processing: VASPa {len(oblA)} VASPb {len(oblB)}')

    # List the remaining retransmits
    rAB = channelAB.pending_retransmit_number()
    rBA = channelBA.pending_retransmit_number()
    print(f'Pending retransmit: VASPa {rAB} VASPb {rBA}')<|MERGE_RESOLUTION|>--- conflicted
+++ resolved
@@ -106,17 +106,10 @@
     payments = []
     for cid in range(messages_num):
         peerA_addr = PeerA_addr.as_str()
-<<<<<<< HEAD
-        sub_a = LibraAddress.encode(b'A'*16, b'a'*8).as_str()
-        sub_b = LibraAddress.encode(b'B'*16, b'b'*8).as_str()
+        sub_a = LibraAddress.from_bytes(b'A'*16, b'a'*8).as_str()
+        sub_b = LibraAddress.from_bytes(b'B'*16, b'b'*8).as_str()
         sender = PaymentActor(sub_a, StatusObject(Status.needs_kyc_data), [])
         receiver = PaymentActor(sub_b, StatusObject(Status.none), [])
-=======
-        sub_a = LibraAddress.from_bytes(b'A'*16, b'a'*8).as_str()
-        sub_b = LibraAddress.from_bytes(b'B'*16, b'b'*8).as_str()
-        sender = PaymentActor(sub_a, Status.needs_kyc_data, [])
-        receiver = PaymentActor(sub_b, Status.none, [])
->>>>>>> d42b5be5
         action = PaymentAction(10, 'TIK', 'charge', '2020-01-02 18:00:00 UTC')
         payment = PaymentObject(
             sender, receiver, f'{peerA_addr}_ref{cid:08d}', None, 'Description ...', action
