from business import BusinessContext, BusinessAsyncInterupt, BusinessForceAbort, BusinessValidationFailure
from protocol import OffChainVASP
from protocol_messages import CommandRequestObject
from payment_logic import PaymentCommand, PaymentProcessor
from status_logic import Status
from storage import StorableFactory

import json

business_config = """[
    {
        "account": "1",
        "stable_id": "A",
        "balance": 10.0,
        "entity": false,
        "kyc_data" : "{ 'name' : 'Alice' }",
        "pending_transactions" : {}
    },
    {
        "account": "2",
        "stable_id": "B",
        "balance": 100.0,
        "entity": true,
        "kyc_data" : "{ 'name' : 'Bob' }",
        "pending_transactions" : {}
    }
]"""

class sample_business(BusinessContext):
    def __init__(self, my_addr):
        self.my_addr = my_addr
        self.accounts_db = json.loads(business_config)
    
    # Helper functions for the business

    def get_address(self):
        return self.my_addr.encoded_address

    def get_account(self, subaddress):
        for acc in self.accounts_db:
            if acc['account'] ==  subaddress:
                return acc
        raise BusinessValidationFailure('Account %s does not exist' % subaddress)

    def assert_payment_for_vasp(self, payment):
        sender = payment.sender
        receiver = payment.receiver

        if sender.address == self.get_address() or \
            receiver.address == self.get_address():
            return
        raise BusinessValidationFailure()

    def has_sig(self, payment):
            # Checks if the payment has the signature necessary
            return 'recipient_signature' in payment.data

    # Implement the business logic interface

    def open_channel_to(self, other_vasp_info):
        return

    def check_account_existence(self, payment):
        self.assert_payment_for_vasp(payment)
        accounts = {acc['account'] for acc in self.accounts_db}
        if self.is_sender(payment):
            if payment.sender.subaddress in accounts:
                return
        else:
            if payment.receiver.subaddress in accounts:
                return
        raise BusinessForceAbort('Subaccount does not exist.')

    def is_sender(self, payment):
        self.assert_payment_for_vasp(payment)
        return payment.sender.address == self.get_address()
    
    def validate_recipient_signature(self, payment):
        if 'recipient_signature' in payment.data:
            if payment.recipient_signature == 'VALID':
                return
            raise BusinessValidationFailure('Invalid signature: %s' % payment.data.get('recipient_signature', 'Not present'))

    def get_recipient_signature(self, payment):
        return 'VALID'

    def next_kyc_to_provide(self, payment):
        my_role = ['receiver', 'sender'][self.is_sender(payment)]
        other_role = ['sender', 'receiver'][self.is_sender(payment)]

        subaddress = payment.data[my_role].subaddress
        account = self.get_account(subaddress)

        if account['entity']:
            return { Status.needs_kyc_data }

        to_provide = set()
        if payment.data[other_role].status == Status.needs_stable_id:
                to_provide.add(Status.needs_stable_id) 
        
        if payment.data[other_role].status == Status.needs_kyc_data:
                to_provide.add(Status.needs_stable_id) 
                to_provide.add(Status.needs_kyc_data) 
        
        if payment.data[other_role].status == Status.needs_recipient_signature:
                if my_role == 'receiver':
                    to_provide.add(Status.needs_recipient_signature) 
        
        return to_provide
        

    def next_kyc_level_to_request(self, payment):
        my_role = ['receiver', 'sender'][self.is_sender(payment)]
        other_role = ['sender', 'receiver'][self.is_sender(payment)]
        subaddress = payment.data[my_role].subaddress
        account = self.get_account(subaddress)

        if account['entity']:
            # Put the money aside for this payment ... 
            return Status.none
        
        if 'kyc_data' not in payment.data[other_role].data:
            return Status.needs_kyc_data
        
        if 'recipient_signature' not in payment.data and my_role == 'sender':
            return Status.needs_recipient_signature
            
        return payment.data[my_role].status

    def validate_kyc_signature(self, payment):
        other_role = ['sender', 'receiver'][self.is_sender(payment)]
        if 'kyc_signature' in payment.data[other_role].data:
            if not payment.data[other_role].kyc_signature == 'KYC_SIG':
                raise BusinessValidationFailure()

    def get_extended_kyc(self, payment):
        ''' Gets the extended KYC information for this payment.

            Can raise:
                   BusinessAsyncInterupt
                   BusinessNotAuthorized.
        '''
        my_role = ['receiver', 'sender'][self.is_sender(payment)]
        subaddress = payment.data[my_role].subaddress
        account = self.get_account(subaddress)
        return (account["kyc_data"], 'KYC_SIG', 'KYC_CERT')


    def get_stable_id(self, payment):
        my_role = ['receiver', 'sender'][self.is_sender(payment)]
        subaddress = payment.data[my_role].subaddress
        account = self.get_account(subaddress)
        return account["stable_id"]
    
        
    def ready_for_settlement(self, payment):
        my_role = ['receiver', 'sender'][self.is_sender(payment)]
        other_role = ['sender', 'receiver'][self.is_sender(payment)]
        subaddress = payment.data[my_role].subaddress
        account = self.get_account(subaddress)

        if my_role == 'sender': 
            if account["balance"] >= payment.action.amount:
                
                # Reserve the amount for this payment
                reference = payment.reference_id
                if reference not in account['pending_transactions']:
                    account['pending_transactions'][reference] = {
                        "amount": payment.action.amount
                    }
                    account["balance"] -= payment.action.amount

            else:
                if reference not in account['pending_transactions']:
                    raise BusinessForceAbort('Insufficient Balance')

        # This VASP subaccount is a business
        if account['entity']:
            return self.has_sig(payment)
        
        # The other VASP subaccount is a business
        if 'kyc_data' in payment.data[other_role].data and \
<<<<<<< HEAD
            payment.data[other_role].kyc_data.parse()['type'] == 'business':
            # Put the money aside for this payment ... 
=======
            payment.data[other_role].data['kyc_data'].parse()['type'] == 'entity':
>>>>>>> 8f5f15fd
            return self.has_sig(payment)
        
        # Simple VASP, always requires kyc data for individuals
        if 'kyc_data' in payment.data[other_role].data and 'kyc_data' in payment.data[my_role].data:
            return self.has_sig(payment)
        
        return False

    def want_single_payment_settlement(self, payment):
        return True
    
    def has_settled(self, payment):
        if payment.sender.status == Status.settled:
            # In this VASP we consider we are ready to settle when the sender
            # says so (in reality we would check on-chain as well.)
            my_role = ['receiver', 'sender'][self.is_sender(payment)]
            subaddress = payment.data[my_role].subaddress
            account = self.get_account(subaddress)
            reference = payment.reference_id

            if reference not in account['pending_transactions']:
                account['pending_transactions'][reference] = { 'settled':False }

            if not account['pending_transactions'][reference]['settled']:
                account["balance"] += payment.action.amount
                account['pending_transactions'][reference]['settled'] = True

            return True
        else:
            raise BusinessAsyncInterupt(1234)


class sample_vasp:

    def __init__(self, my_addr):
        self.my_addr = my_addr
        self.bc      = sample_business(self.my_addr)
        self.store        = StorableFactory({})
        self.pp           = PaymentProcessor(self.bc, self.store)
        self.vasp         = OffChainVASP(self.my_addr, self.pp, self.store)
        
    def collect_messages(self):
        messages = []
        for channel in self.vasp.channel_store.values():
            messages += channel.net_queue
            del channel.net_queue[:]
        return messages

    def get_channel(self, other_vasp):
        channel = self.vasp.get_channel(other_vasp)
        return channel
    
    def process_request(self, other_vasp, request_json):
        # Get the channel 
        channel = self.get_channel(other_vasp)
        channel.parse_handle_request(request_json)
    
    def insert_local_command(self, other_vasp, command):
        channel = self.get_channel(other_vasp)
        
        if command.depend_on != []:
            assert len(channel.executor.object_store) > 0
        channel.sequence_command_local(command)

    def process_response(self, other_vasp, request_json):
        channel = self.get_channel(other_vasp)
        channel.parse_handle_response(request_json)<|MERGE_RESOLUTION|>--- conflicted
+++ resolved
@@ -180,12 +180,7 @@
         
         # The other VASP subaccount is a business
         if 'kyc_data' in payment.data[other_role].data and \
-<<<<<<< HEAD
-            payment.data[other_role].kyc_data.parse()['type'] == 'business':
-            # Put the money aside for this payment ... 
-=======
             payment.data[other_role].data['kyc_data'].parse()['type'] == 'entity':
->>>>>>> 8f5f15fd
             return self.has_sig(payment)
         
         # Simple VASP, always requires kyc data for individuals
