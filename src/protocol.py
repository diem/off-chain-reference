--- conflicted
+++ resolved
@@ -30,13 +30,8 @@
 
         # TODO: this should be a persistent store
         self.channel_store = {}
-<<<<<<< HEAD
     
     def get_vasp_address(self):
-=======
-
-    def my_vasp_addr(self):
->>>>>>> 04ff8949
         ''' Return our own VASP Libra Address. '''
         return self.vasp_addr
 
