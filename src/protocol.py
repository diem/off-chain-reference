--- conflicted
+++ resolved
@@ -193,11 +193,7 @@
     def process_pending_requests_response(self):
         """ The server re-schedules and executes pending requests, and cached
             responses. """
-<<<<<<< HEAD
-        if not self.has_pending_responses():
-=======
         if self.num_pending_responses() == 0:
->>>>>>> e05b8182
             requests = self.pending_requests
             self.pending_requests = []
             for req in requests:
@@ -291,11 +287,7 @@
 
         # As a server we first wait for the status of all server
         # requests to sequence any new client requests.
-<<<<<<< HEAD
-        if self.is_server() and self.has_pending_responses():
-=======
         if self.is_server() and self.num_pending_responses() > 0:
->>>>>>> e05b8182
             self.pending_requests += [request]
             return None
 
