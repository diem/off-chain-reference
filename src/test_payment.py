--- conflicted
+++ resolved
@@ -1,12 +1,7 @@
 import pytest
 
 from payment import *
-<<<<<<< HEAD
-from decimal import Decimal
 from utils import JSONFlag
-=======
-
->>>>>>> bf57397a
 
 
 @pytest.fixture
@@ -16,9 +11,9 @@
 
 @pytest.fixture
 def basic_payment():
-    sender = PaymentActor('AAAA', 'aaaa', 'none', [])
-    receiver = PaymentActor('BBBB', 'bbbb', 'none', [])
-    action = PaymentAction(Decimal('10.00'), 'TIK', 'charge', '2020-01-02 18:00:00 UTC')
+    sender = PaymentActor('AAAA', 'aaaa', Status.none, [])
+    receiver = PaymentActor('BBBB', 'bbbb', Status.none, [])
+    action = PaymentAction(10, 'TIK', 'charge', '2020-01-02 18:00:00 UTC')
 
     payment = PaymentObject(sender, receiver, 'ref', 'orig_ref', 'desc', action)
     return payment
