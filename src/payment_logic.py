from business import BusinessContext, BusinessAsyncInterupt, \
    BusinessNotAuthorized, BusinessValidationFailure, \
    BusinessForceAbort
from executor import ProtocolCommand
from payment import Status, PaymentObject
from status_logic import status_heights_MUST
# Checks on diffs to ensure consistency with logic.


class PaymentCommand(ProtocolCommand):
    def __init__(self, payment):
        ''' Creates a new Payment command based on the diff from the given payment'''
        ProtocolCommand.__init__(self)
        self.depend_on = list(payment.extends)
        self.creates = [payment.get_version()]
        self.command = payment.get_full_record()

    def __eq__(self, other):
        return self.depend_on == other.depend_on \
            and self.creates == other.creates \
            and self.command == other.command

    def get_object(self, version_number, dependencies):
        ''' Constructs the new or updated objects '''
        # First find dependencies & created objects
        if len(self.depend_on) > 1:
            raise PaymentLogicError("A payment can only depend on a single previous payment")
        if len(self.creates) != 1:
            raise PaymentLogicError("A payment always creates a new payment")
        new_version = self.creates[0]

        if len(self.depend_on) == 0:
            payment = PaymentObject.create_from_record(self.command)
            return payment

        elif len(self.depend_on) == 1:
            dep = self.depend_on[0]
            if dep not in dependencies:
                raise PaymentLogicError('Cound not find payment dependency: %s' % dep)
            dep_object = dependencies[dep]
            updated_payment = dep_object.new_version(new_version)
            PaymentObject.from_full_record(self.command, base_instance=updated_payment)
            return updated_payment

        assert False

    def validity_checks(self, context, dependencies, maybe_own=True):
        """ Implements the Validity check interface from executor """
        # Heavy WIP -- clean up the interface with the Executor and errors

        # Ensure that the update to the object is correct
        self.get_object(self.creates[0], dependencies)

        # TODO TODO TODO: Connect with the functions to check new payments
        #                 But those need a business. Hmmm?

        if self.depend_on == []:
            check_new_payment(context, self.command)
        else:
            check_new_update(context, dependencies[self.depend_on[0]], self.command)

        return True

    def on_success(self):
        # TODO: Notify business logic of success and process PaymentCommand
        return

    def on_fail(self):
        # TODO: Notify business logic of failure
        return

    def get_json_data_dict(self, flag):
        ''' Get a data disctionary compatible with JSON serilization (json.dumps) '''
        data_dict = ProtocolCommand.get_json_data_dict(self, flag)
        data_dict['diff'] = self.command
        return data_dict

    @classmethod
    def from_json_data_dict(cls, data, flag):
        ''' Construct the object from a serlialized JSON data dictionary (from json.loads). '''
        self = super().from_json_data_dict(data, flag)
        # Thus super() is magic, but do not worry we get the right type:
        assert isinstance(self, PaymentCommand)
        self.command = data['diff']
        return self


class PaymentLogicError(Exception):
    pass


def check_new_payment(business, initial_diff):
    ''' Checks a diff for a new payment from the other VASP, and returns
        a valid payemnt. If a validation error occurs, then an exception
        is thrown.

        NOTE: the VASP may be the RECEIVER of the new payment, for example for
              person to person payment initiated by the sender. The VASP may
              also be the SENDER for the payment, such as in cases where a
              merchant is charging an account, a refund, or a standing order.

              The only real check is that that status for the VASP that has
              not created the payment must be none, to allow for checks and
              potential aborts. However, KYC information on both sides may
              be included by the other party, and should be checked.
        '''
    new_payment = PaymentObject.create_from_record(initial_diff)

    role = ['sender', 'receiver'][business.is_recipient(new_payment)]
    other_role = ['sender', 'receiver'][role == 'sender']
    other_status = new_payment.data[other_role].data['status']
    if new_payment.data[role].data['status'] != Status.none:
        raise PaymentLogicError('Sender set receiver status or vice-versa.')

<<<<<<< HEAD
    other_role = ['sender', 'receiver'][role == 'sender']
    if other_role == 'receiver' and new_payment.data[other_role].data['status'] == Status.needs_recipient_signature:
        raise PaymentLogicError('Receiver cannot be in %s.' % Status.needs_recipient_signature)
=======
    if other_role == 'receiver' and other_status == Status.needs_recipient_signature:
        raise PaymentLogicError(
            'Receiver cannot be in %s.' % Status.needs_recipient_signature
        )
>>>>>>> f17c29d4

    business.validate_kyc_signature(new_payment)
    business.validate_recipient_signature(new_payment)

    return new_payment


def check_new_update(business, payment, diff):
    ''' Checks a diff updating an existing payment. On success
        returns the new payment object. All check are fast to ensure
        a timely response (cannot support async operations).
    '''

    new_payment = payment.new_version()
    PaymentObject.from_full_record(diff, base_instance=new_payment)

    role = ['sender', 'receiver'][business.is_recipient(new_payment)]
    other_role = ['sender', 'receiver'][role == 'sender']
    other_status = new_payment.data[other_role].data['status']
    old_other_status = payment.data[other_role].data['status']

    # Ensure nothing on our side was changed by this update
    if payment.data[role] != new_payment.data[role]:
        raise PaymentLogicError('Cannot change %s information.' % role)

    # Ensure valid transitions
    if other_role == 'receiver' and other_status == Status.needs_recipient_signature:
        raise PaymentLogicError(
            'Receiver cannot be in %s.' % Status.needs_recipient_signature
        )

    if status_heights_MUST[other_status] < status_heights_MUST[old_other_status]:
        raise PaymentLogicError(
            'Invalid transition: %s: %s -> %s' %
            (other_role, old_other_status, other_status)
        )

    # Prevent unilateral aborts after the finality barrier
    finality_barrier = status_heights_MUST[Status.ready_for_settlement]
    cond = status_heights_MUST[old_other_status] >= finality_barrier
    cond &= other_status == Status.abort
    cond &= payment.data[role].data['status'] != Status.abort
    cond &= old_other_status != Status.abort
    if cond:
        raise PaymentLogicError(
            '%s cannot unilaterally abort after reaching %s.' %
            (other_role, Status.ready_for_settlement)
        )

    business.validate_kyc_signature(new_payment)
    business.validate_recipient_signature(new_payment)

    return new_payment


# The logic to process a payment from either side.
class PaymentProcessor():

    def __init__(self, business):
        self.business = business

        # TODO: Persit callbacks?
        self.callbacks = {}
        self.ready = {}

    def notify_callback(self, callback_ID):
        ''' Notify the processor that the callback with a specific ID has returned, and is ready to provide an answer. '''
        assert callback_ID in self.callbacks
        obj = self.callbacks[callback_ID]
        del self.callbacks[callback_ID]
        # TODO: should we retrive here the latest version of the object?
        self.ready[callback_ID] = obj

    def payment_process_ready(self):
        ''' Processes any objects for which the callbacks have returned '''
        updated_objects = []
        for (callback_ID, obj) in list(self.ready.items()):
            new_obj = self.payment_process(obj)
            del self.ready[callback_ID]
            if new_obj.has_changed():
                updated_objects += [ new_obj ]
        return updated_objects

    def payment_process(self, payment):
        ''' Processes a payment that was just updated, and returns a
            new payment with potential updates. This function may be
            called multiple times for the same payment to support
            async business operations and recovery.
        '''
        business = self.business

        is_receiver = business.is_recipient()
        role = ['sender', 'receiver'][is_receiver]
        other_role = ['sender', 'receiver'][not is_receiver]

        status = payment.data[role].data['status']
        current_status = status
        other_status = payment.data[other_role].data['status']

        new_payment = payment.new_version()

        try:
            if other_status == Status.abort:
                # We set our status as abort
                # TODO: ensure valid abort from the other side elsewhere
                current_status = Status.abort

            if current_status in {Status.none}:
                business.check_account_existence(payment)

            if current_status in {Status.none,
                                  Status.needs_stable_id,
                                  Status.needs_kyc_data,
                                  Status.needs_recipient_signature}:

                # Request KYC -- this may be async in case of need for user input
                current_status = business.next_kyc_level_to_request(payment)

                # Provide KYC -- this may be async in case of need for user input
                kyc_to_provide = business.next_kyc_to_provide(payment)

                if Status.needs_stable_id in kyc_to_provide:
                    stable_id = business.provide_stable_id(payment)
                    new_payment.data[role].add_stable_id(stable_id)

                if Status.needs_kyc_data in kyc_to_provide:
                    extended_kyc = business.get_extended_kyc(payment)
                    new_payment.data[role].add_kyc_data(*extended_kyc)

                if role == 'receiver' and other_status == Status.needs_recipient_signature:
                    signature = business.get_recipient_signature(payment)
                    new_payment.add_recipient_signature(signature)

            # Check if we have all the KYC we need
            ready = business.ready_for_settlement(payment)
            if ready:
                current_status = Status.ready_for_settlement

            if current_status == Status.ready_for_settlement and business.has_settled(payment):
                current_status = Status.settled

        except BusinessAsyncInterupt as e:
            # The business layer needs to do a long duration check.
            # Cannot make quick progress, and must response with current status.
            new_payment.data[role].change_status(current_status)

            # TODO: Should we pass the new or old object here?
            if new_payment.has_changed():
                self.callbacks[e.get_callback_ID()] = new_payment
            else:
                self.callbacks[e.get_callback_ID()] = payment

        except BusinessForceAbort:

            # We cannot abort once we said we are ready_for_settlement or beyond
            current_status = Status.abort

        finally:
            # TODO[issue #4]: test is the resulting status is valid
            # TODO[issue #5]: test if there are any changes to the object, to
            #       send to the other side as a command.
            new_payment.data[role].change_status(current_status)

        return new_payment<|MERGE_RESOLUTION|>--- conflicted
+++ resolved
@@ -112,16 +112,10 @@
     if new_payment.data[role].data['status'] != Status.none:
         raise PaymentLogicError('Sender set receiver status or vice-versa.')
 
-<<<<<<< HEAD
-    other_role = ['sender', 'receiver'][role == 'sender']
-    if other_role == 'receiver' and new_payment.data[other_role].data['status'] == Status.needs_recipient_signature:
-        raise PaymentLogicError('Receiver cannot be in %s.' % Status.needs_recipient_signature)
-=======
     if other_role == 'receiver' and other_status == Status.needs_recipient_signature:
         raise PaymentLogicError(
             'Receiver cannot be in %s.' % Status.needs_recipient_signature
         )
->>>>>>> f17c29d4
 
     business.validate_kyc_signature(new_payment)
     business.validate_recipient_signature(new_payment)
